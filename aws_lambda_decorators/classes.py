"""All the classes used as parameters for the decorators."""
from aws_lambda_decorators.decoders import decode
from aws_lambda_decorators.validators import Mandatory
from aws_lambda_decorators.utils import is_type_in_list, is_valid_variable_name

PATH_DIVIDER = '/'
ANNOTATIONS_START = '['
ANNOTATIONS_END = ']'


class ExceptionHandler:
    """Class mapping an friendly error message to a given Exception."""

    def __init__(self, exception, friendly_message):
        """
        Sets the private variables of the ExceptionHandler object.

        Args:
            exception (object|Exception): An exception to be handled.
            friendly_message (str): Friendly Message to be returned if the exception is caught.
        """
        self._exception = exception
        self._friendly_message = friendly_message

    @property
    def friendly_message(self):
        """Getter for the friendly message parameter."""
        return self._friendly_message

    @property
    def exception(self):
        """Getter for the exception parameter."""
        return self._exception


class Parameter:
    """Class used to encapsulate the extract methods parameters data."""

<<<<<<< HEAD
    def __init__(self, path=None, validators=None, func_param_index=0, var_name=None):
=======
    def __init__(self, path, func_param_name=None, validators=None, var_name=None):
>>>>>>> 2c1dae49
        """
        Sets the private variables of the Parameter object.

        Args:
            path (str): The path to the variable we want to extract. Can use any annotation that has an existing
                equivalent decode function in decoders.py (like [jwt] or [json]).
                As an example, given the dictionary

                {
                    "a": {
                        "b": "{ 'c': 'hello' }",
                    }
                }

                the path to c is "a/b[json]/c"
            func_param_name (str): the name for the dictionary in the function signature
                def fun(event, context), to extract from context func_param_name has to be 'context'
            validators (list): A list of validators the value must conform to (e.g. Mandatory(),
                RegexValidator(my_regex), ...)
            var_name (str): Optional, the name of the variable we want to assign the extracted value to. The default
                value is the last element of the path (e.g. 'c' in the case above)
        """
        self._func_param_name = func_param_name
        self._path = path
        self._validators = validators
        self._name = var_name

    @property
    def func_param_name(self):
        """Getter for the func_param_name parameter."""
        return self._func_param_name

    @property
    def path(self):
        """Getter for the path parameter."""
        return self._path

    @func_param_name.setter
    def func_param_name(self, value):
        """Setter for the func_param_name parameter."""
        self._func_param_name = value

    def get_value_by_path(self, dict_value):
        """
        Calculate and decode the value of the variable in the given path.

        Used by the decorators.

        Args:
            dict_value (dict): dictionary to be parsed.

        Raises:
            KeyError: if the parameter does not validate.
        """
        for path_key in filter(lambda item: item != '', self.path.split(PATH_DIVIDER)):
            real_key, annotation = Parameter.get_annotations_from_key(path_key)
            if real_key in dict_value:
                dict_value = decode(annotation, dict_value[real_key])
            elif self._validators and is_type_in_list(Mandatory, self._validators):
                raise KeyError(real_key)

        val = dict_value.get(real_key, None) if isinstance(dict_value, dict) else dict_value
        if not self.validate(val):
            raise KeyError(real_key)

        if not self._name:
            self._name = real_key
        return dict_value

    def validate(self, value):
        """Check if the given value adheres to the given validation rules."""
        if not self._validators:
            return True
        for validator in self._validators:
            if not validator.validate(value):
                return False
        return True

    def get_var_name(self):
        """
        Getter for the var_name parameter.

        Raises:
            SyntaxError: if the name is set and is not a valid python variable name
        """
        if self._name and not is_valid_variable_name(self._name):
            raise SyntaxError(self._name)
        return self._name

    @staticmethod
    def get_annotations_from_key(key):
        """
        Extract the key and the encoding type (annotation) from the string.

        Args:
            key (str): a combined string to extract key and annotation from. e.g. ('key[jwt]' -> 'key', 'jwt',
                                                                                   'key'      -> 'key', None)
        """
        if ANNOTATIONS_START in key and ANNOTATIONS_END in key:
            annotation = key[key.find(ANNOTATIONS_START) + 1:key.find(ANNOTATIONS_END)]
            return key.replace(ANNOTATIONS_START + annotation + ANNOTATIONS_END, ''), annotation
        return key, None


class SSMParameter:
    """Object used for defining the key and, optionally, the variable name for ssm parameter extraction."""

    def __init__(self, ssm_name, var_name=None):
        """
        Set the private variables of the SSMParameter object.

        Args:
            ssm_name (str): Key of the variable in the AWS parameter store
            var_name (str): Optional, the name of variable to store the extracted value to. Defaults to the ssm_name.
        """
        self._ssm_name = ssm_name
        self._name = var_name if var_name else ssm_name

    def get_ssm_name(self):
        """Getter for the ssm_name parameter."""
        return self._ssm_name

    def get_var_name(self):
        """Getter for the var_name parameter."""
        if self._name and not is_valid_variable_name(self._name):
            raise SyntaxError(self._name)
        return self._name<|MERGE_RESOLUTION|>--- conflicted
+++ resolved
@@ -36,11 +36,7 @@
 class Parameter:
     """Class used to encapsulate the extract methods parameters data."""
 
-<<<<<<< HEAD
-    def __init__(self, path=None, validators=None, func_param_index=0, var_name=None):
-=======
-    def __init__(self, path, func_param_name=None, validators=None, var_name=None):
->>>>>>> 2c1dae49
+    def __init__(self, path="", func_param_name=None, validators=None, var_name=None):
         """
         Sets the private variables of the Parameter object.
 
