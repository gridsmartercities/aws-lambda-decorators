--- conflicted
+++ resolved
@@ -1,23 +1,17 @@
 """Utility functions."""
-<<<<<<< HEAD
-=======
+
 from functools import lru_cache
->>>>>>> 9912cef9
 from http import HTTPStatus
 import inspect
 import json
 import keyword
 import logging
-<<<<<<< HEAD
 from logging import Logger
 import os
 from typing import Any, Callable, Dict, List
 from unicodedata import normalize as normalise
-=======
-import os
 
 import boto3
->>>>>>> 9912cef9
 
 
 LOG_LEVEL = getattr(logging, os.getenv("LOG_LEVEL", "INFO"))
